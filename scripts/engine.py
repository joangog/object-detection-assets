# Copied and adjusted from repo pytorch/vision/references/detection/engine.py

import sys
import math
import time

import torch
import torchvision.models.detection as M
import torchvision.transforms.functional as F

from pycocotools import mask as cocomask

import scripts.utils as SU
import scripts.coco_utils as SCU
from scripts.coco_eval import CocoEvaluator


def convert_to_xyxy(bboxes):  # formats bboxes from (x,y,w,h) to (x,y,x,y)
  for bbox in bboxes:
    bbox[2] = bbox[0] + bbox[2]
    bbox[3] = bbox[1] + bbox[3]
  return bboxes


def train_one_epoch(model, optimizer, data_loader, device, epoch, print_freq):
    model.train()
    metric_logger = SU.MetricLogger(delimiter="  ")
    metric_logger.add_meter('lr', SU.SmoothedValue(window_size=1, fmt='{value:.6f}'))
    header = 'Epoch: [{}]'.format(epoch)

    lr_scheduler = None
    if epoch == 0:
        warmup_factor = 1. / 1000
        warmup_iters = min(1000, len(data_loader) - 1)

        lr_scheduler = SU.warmup_lr_scheduler(optimizer, warmup_iters, warmup_factor)

    for images, targets in metric_logger.log_every(data_loader, print_freq, header):

        images = list(image.to(device) for image in images)
        if model.__class__.__name__ == 'AutoShape':  # If model is from YOLOv5 package
          images = [F.to_pil_image(image) for image in images]  # Convert images from tensor to PIL

        # Format targets for torchvision models
        formatted_targets = []
        for i, img_targets in enumerate(targets):
          # Stack boxes, masks (optionally) and labels of image targets into tensor
          boxes = torch.stack([torch.squeeze(torch.Tensor(convert_to_xyxy([target['bbox']])),0) for target in img_targets]).long()
          labels = torch.Tensor([target['category_id'] for target in img_targets]).long()
          if model.__class__.__name__ == 'MaskRCNN':  # Get masks only for segmentation models
            masks = []
            # Convert every mask from polygon to binary mask
            for target in img_targets:
              for mask in target['segmentation']:
                height = images[i].shape[1]
                width = images[i].shape[2]
                formatted_mask = torch.Tensor(cocomask.decode(cocomask.frPyObjects([mask], height, width)))
                masks.append(formatted_mask)
            masks = torch.stack(masks).long()
            formatted_targets.append({'boxes': boxes, 'masks': masks, 'labels': labels})
          else:
            formatted_targets.append({'boxes': boxes, 'labels': labels})

        formatted_targets = [{k: v.to(device) for k, v in t.items()} for t in formatted_targets]

        loss_dict = model(images, formatted_targets)

        losses = sum(loss for loss in loss_dict.values())

<<<<<<< HEAD
        # reduce losses over all GPUs for logging purposes
=======
        # Reduce losses over all GPUs for logging purposes
>>>>>>> 9e995978
        loss_dict_reduced = SU.reduce_dict(loss_dict)
        losses_reduced = sum(loss for loss in loss_dict_reduced.values())

        loss_value = losses_reduced.item()

        if not math.isfinite(loss_value):
            print("Loss is {}, stopping training".format(loss_value))
            print(loss_dict_reduced)
            sys.exit(1)

        optimizer.zero_grad()
        losses.backward()
        optimizer.step()

        if lr_scheduler is not None:
            lr_scheduler.step()

        metric_logger.update(loss=losses_reduced, **loss_dict_reduced)
        metric_logger.update(lr=optimizer.param_groups[0]["lr"])

    return metric_logger


def _get_iou_types(model):
    model_without_ddp = model
    if isinstance(model, torch.nn.parallel.DistributedDataParallel):
        model_without_ddp = model.module
    iou_types = ["bbox"]
    if isinstance(model_without_ddp, M.MaskRCNN):
        iou_types.append("segm")
    if isinstance(model_without_ddp, M.KeypointRCNN):
        iou_types.append("keypoints")
    return iou_types


@torch.no_grad()
def evaluate(model, data_loader, device):
    n_threads = torch.get_num_threads()
    torch.set_num_threads(1)
    cpu_device = torch.device("cpu")
    model.eval()
    metric_logger = SU.MetricLogger(delimiter="  ")
    header = 'Test:'
    coco = SCU.get_coco_api_from_dataset(data_loader.dataset)
    iou_types = _get_iou_types(model)
    coco_evaluator = CocoEvaluator(coco, iou_types)

    # Get label names
    label_ids = data_loader.dataset.coco.getCatIds()
    label_info = data_loader.dataset.coco.loadCats(label_ids)
    label_names = [label['name'] for label in label_info]
    labels = dict(zip(label_ids, label_names))  # Label dictionary with id-name as key-value
    labels_inv = dict(zip(label_names, label_ids))  # Inverse label dictionary with name-id as key-value

    for images, targets in metric_logger.log_every(data_loader, 100, header):

        images = list(img.to(device) for img in images)
        if model.__class__.__name__ == 'AutoShape':  # If model is from YOLO package
            images = [F.to_pil_image(image) for image in images]  # Convert images from tensor to PIL

        if torch.cuda.is_available():
            torch.cuda.synchronize()

        model_time = time.time()
        outputs = model(images)  # Get model predictions
        model_time = time.time() - model_time

        if model.__class__.__name__ == 'AutoShape':  # If model is from YOLO package
            # Format outputs to COCO format
            outputs_formatted = []
            for img_outputs in outputs.xyxy:
                output_bboxes = img_outputs[:, :4]
                output_scores = img_outputs[:, 4]
                output_labels = img_outputs[:, 5].to(cpu_device).apply_(
                    lambda x: labels_inv[label_names[int(x)]])  # Convert YOLO label ids to COCO label ids
                outputs_formatted.append({
                    'boxes': output_bboxes,
                    'scores': output_scores,
                    'labels': output_labels
                })
            outputs = outputs_formatted

        outputs = [{k: v.to(cpu_device) for k, v in t.items()} for t in outputs]

        res = {target[0]["image_id"]: output for target, output in zip(targets, outputs) if len(target) != 0}
        evaluator_time = time.time()
        coco_evaluator.update(res)
        evaluator_time = time.time() - evaluator_time
        metric_logger.update(model_time=model_time, evaluator_time=evaluator_time)

    metric_logger.synchronize_between_processes()
    print("Averaged stats:", metric_logger)
    coco_evaluator.synchronize_between_processes()

    coco_evaluator.accumulate()
    coco_evaluator.summarize()
    torch.set_num_threads(n_threads)

    # Model FPS
    batch_size = data_loader.batch_size
    fps = batch_size / metric_logger.meters['model_time'].global_avg

    # Model maximum memory usage
    MB = 1024.0 * 1024.0
    max_mem = torch.cuda.max_memory_allocated() / MB  # in MegaBytes

    return coco_evaluator, fps, max_mem, outputs<|MERGE_RESOLUTION|>--- conflicted
+++ resolved
@@ -67,11 +67,7 @@
 
         losses = sum(loss for loss in loss_dict.values())
 
-<<<<<<< HEAD
-        # reduce losses over all GPUs for logging purposes
-=======
         # Reduce losses over all GPUs for logging purposes
->>>>>>> 9e995978
         loss_dict_reduced = SU.reduce_dict(loss_dict)
         losses_reduced = sum(loss for loss in loss_dict_reduced.values())
 
